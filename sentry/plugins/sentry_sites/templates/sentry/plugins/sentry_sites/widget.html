--- conflicted
+++ resolved
@@ -6,11 +6,7 @@
 
         <ul class="server-list">
             {% for site, priority in unique_sites|with_priority:1 %}
-<<<<<<< HEAD
-                <li class="priority-{{ priority }}"><span class="count">{{ site.1 }}</span> <a href="{% url sentry group.project_id %}?site={{ site.0 }}">{{ site.0 }}</a></li>
-=======
-                <li class="priority-{{ priority }}"><span class="count">{{ site.1|small_count }}</span> <a href="{% url sentry %}?site={{ site.0 }}">{{ site.0 }}</a></li>
->>>>>>> 06295f5d
+                <li class="priority-{{ priority }}"><span class="count">{{ site.1|small_count }}</span> <a href="{% url sentry group.project_id %}?site={{ site.0 }}">{{ site.0 }}</a></li>
             {% endfor %}
         </ul>
     {% endif %}
