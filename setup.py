#!/usr/bin/env python
"""
Sentry
======

Sentry is a realtime event logging and aggregation platform. It specializes
in monitoring errors and extracting all the information needed to do a proper
post-mortem without any of the hassle of the standard user feedback loop.

Sentry is a Server
------------------

The Sentry package, at its core, is just a simple server and web UI. It will
handle authentication clients (such as `Raven <https://github.com/getsentry/raven-python>`_)
and all of the logic behind storage and aggregation.

That said, Sentry is not limited to Python. The primary implementation is in
Python, but it contains a full API for sending events from any language, in
any application.

:copyright: (c) 2011-2012 by the Sentry Team, see AUTHORS for more details.
:license: BSD, see LICENSE for more details.
"""

from setuptools import setup, find_packages

# Hack to prevent stupid "TypeError: 'NoneType' object is not callable" error
# in multiprocessing/util.py _exit_function when running `python
# setup.py test` (see
# http://www.eby-sarna.com/pipermail/peak/2010-May/003357.html)
for m in ('multiprocessing', 'billiard'):
    try:
        __import__(m)
    except ImportError:
        pass

dev_requires = [
    'flake8>=1.7.0,<2.0',
    'pytest-cov>=1.4',
]

tests_require = [
    'exam>=0.5.1',
    'eventlet',
    'pytest',
    'pytest-django',
    'pytest-timeout',
    'nydus',
    'mock>=0.8.0',
    'mock-django>=0.6.4',
    'redis',
    'unittest2',
]


install_requires = [
    'cssutils>=0.9.9,<0.9.10',
    'BeautifulSoup>=3.2.1,<3.3.0',
    'django-celery>=3.0.11,<3.1.0',
    'celery>=3.0.15,<3.1.0',
    'django-crispy-forms>=1.2.3,<1.3.0',
<<<<<<< HEAD
    'Django>=1.4.5,<1.5',
    'django-paging>=0.2.5,<0.3.0',
=======
    'Django>=1.4.5,<1.6',
    'django-indexer>=0.3.0,<0.4.0',
    'django-paging>=0.2.4,<0.3.0',
>>>>>>> d0989494
    'django-picklefield>=0.3.0,<0.4.0',
    'django-static-compiler>=0.3.0,<0.4.0',
    'django-templatetag-sugar>=0.1.0,<0.2.0',
    'gunicorn>=0.17.2,<0.18.0',
    'logan>=0.5.5,<0.6.0',
    'nydus>=0.10.0,<0.11.0',
    'Pygments>=1.6.0,<1.7.0',
    'pynliner>=0.4.0,<0.5.0',
    'python-dateutil>=1.5.0,<2.0.0',
    'raven>=3.1.17',
    'redis>2.7.0,<2.8.0',
    'simplejson>=3.1.0,<3.2.0',
    'South>=0.7.6,<0.8.0',
    'httpagentparser>=1.2.1,<1.3.0',
    'django-social-auth>=0.7.1,<0.8.0',
    'django-social-auth-trello>=1.0.3,<1.1.0',
    'setproctitle>=1.1.7,<1.2.0',
]

postgres_requires = [
    'psycopg2>=2.4.0,<2.5.0',
]

mysql_requires = [
    'MySQL-python>=1.2.0,<1.3.0',
]


setup(
    name='sentry',
    version='5.5.0-DEV',
    author='David Cramer',
    author_email='dcramer@gmail.com',
    url='http://www.getsentry.com',
    description='A realtime logging and aggregation server.',
    long_description=open('README.rst').read(),
    package_dir={'': 'src'},
    packages=find_packages('src'),
    zip_safe=False,
    install_requires=install_requires,
    extras_require={
        'tests': tests_require,
        'dev': dev_requires,
        'postgres': install_requires + postgres_requires,
        'mysql': install_requires + mysql_requires,
    },
    test_suite='runtests.runtests',
    license='BSD',
    include_package_data=True,
    entry_points={
        'console_scripts': [
            'sentry = sentry.utils.runner:main',
        ],
    },
    classifiers=[
        'Framework :: Django',
        'Intended Audience :: Developers',
        'Intended Audience :: System Administrators',
        'Operating System :: OS Independent',
        'Topic :: Software Development'
    ],
)<|MERGE_RESOLUTION|>--- conflicted
+++ resolved
@@ -59,14 +59,8 @@
     'django-celery>=3.0.11,<3.1.0',
     'celery>=3.0.15,<3.1.0',
     'django-crispy-forms>=1.2.3,<1.3.0',
-<<<<<<< HEAD
-    'Django>=1.4.5,<1.5',
+    'Django>=1.4.5,<1.6',
     'django-paging>=0.2.5,<0.3.0',
-=======
-    'Django>=1.4.5,<1.6',
-    'django-indexer>=0.3.0,<0.4.0',
-    'django-paging>=0.2.4,<0.3.0',
->>>>>>> d0989494
     'django-picklefield>=0.3.0,<0.4.0',
     'django-static-compiler>=0.3.0,<0.4.0',
     'django-templatetag-sugar>=0.1.0,<0.2.0',
